"""
Calculates the spectrum, based on a set of stellar parameters
And also determines the best fit parameters
"""

import json
import logging
import warnings
from os.path import splitext

import numpy as np
from numpy.lib.arraysetops import unique
from scipy.constants import speed_of_light
from scipy.optimize import OptimizeWarning, least_squares
from scipy.stats import norm
from tqdm import tqdm

from . import __file_ending__
from .abund import Abund
from .atmosphere.atmosphere import AtmosphereError
from .atmosphere.krzfile import KrzFile
from .atmosphere.savfile import SavFile
from .large_file_storage import setup_lfs
from .nlte import DirectAccessFile
from .synthesize import Synthesizer
from .util import print_to_log

from ._numdiff import approx_derivative

logger = logging.getLogger(__name__)

clight = speed_of_light * 1e-3  # km/s
warnings.filterwarnings("ignore", category=OptimizeWarning)


class SME_Solver:
    def __init__(self, filename=None, restore=False):
        self.config, self.lfs_atmo, self.lfs_nlte = setup_lfs()
        self.synthesizer = Synthesizer(
            config=self.config, lfs_atmo=self.lfs_atmo, lfs_nlte=self.lfs_nlte,
        )

        # Various parameters to keep track of during solving
        self.filename = filename
        self.iteration = 0
        self.parameter_names = []
        self.update_linelist = False
        self._latest_residual = None
        self.restore = restore

        # For displaying the progressbars
        # self.progressbar = None
        # self.progressbar_jacobian = None

    @property
    def nparam(self):
        return len(self.parameter_names)

    def restore_func(self, sme):
        fname = self.filename.rsplit(".", 1)[0]
        fname = f"{fname}_iter.json"
        try:
            with open(fname) as f:
                data = json.load(f)
            # The keys are string, but we want the max in int, so we need to convert back and forth
            iteration = str(max([int(i) for i in data.keys()]))
            for fp in self.parameter_names:
                sme[fp] = data[iteration].get(fp, sme[fp])
            logger.warning(f"Restoring existing backup data from {fname}")
        except:
            pass
        return sme

    def backup(self, sme):
        fname = self.filename.rsplit(".", 1)[0]
        fname = f"{fname}_iter.json"
        try:
            with open(fname) as f:
                data = json.load(f)
        except:
            data = {}
        data[self.iteration] = {fp: sme[fp] for fp in self.parameter_names}
        try:
            with open(fname, "w") as f:
                json.dump(data, f)
        except:
            pass

    def __residuals(
        self, param, sme, spec, uncs, mask, segments="all", isJacobian=False, **_
    ):
        """
        Calculates the synthetic spectrum with sme_func and
        returns the residuals between observation and synthetic spectrum

        residual = (obs - synth) / uncs

        Parameters
        ----------
        param : list(float) of size (n,)
            parameter values to use for synthetic spectrum, order is the same as names
        names : list(str) of size (n,)
            names of the parameters to set, as defined by SME_Struct
        sme : SME_Struct
            sme structure holding all relevant information for the synthetic spectrum generation
        spec : array(float) of size (m,)
            observed spectrum
        uncs : array(float) of size (m,)
            uncertainties of the observed spectrum
        mask : array(bool) of size (k,)
            mask to apply to the synthetic spectrum to select the same points as spec
            The size of the synthetic spectrum is given by sme.wave
            then mask must have the same size, with m True values
        isJacobian : bool, optional
            Flag to use when within the calculation of the Jacobian (default: False)
        fname : str, optional
            filename of the intermediary product (default: "sme.npy")
        fig : Figure, optional
            plotting interface, fig.add(x, y, title) will be called each non jacobian iteration

        Returns
        -------
        resid : array(float) of size (m,)
            residuals of the synthetic spectrum
        """
        update = not isJacobian
        save = not isJacobian and self.filename is not None
        reuse_wavelength_grid = isJacobian
        radial_velocity_mode = "robust" if not isJacobian else "fast"
        # method = "parallel" if isJacobian else "sequential"
        method = "sequential"

        # change parameters
        for name, value in zip(self.parameter_names, param):
            sme[name] = value
        # run spectral synthesis
        try:
            result = self.synthesizer.synthesize_spectrum(
                sme,
                updateStructure=update,
                reuse_wavelength_grid=reuse_wavelength_grid,
                segments=segments,
                passLineList=False,
                updateLineList=self.update_linelist,
                radial_velocity_mode=radial_velocity_mode,
                method=method,
            )
        except AtmosphereError as ae:
            # Something went wrong (left the grid? Don't go there)
            # If returned value is not finite, the fit algorithm will not go there
            logger.debug(ae)
            return np.inf

        segments = Synthesizer.check_segments(sme, segments)

        # Get the correct results for the comparison
        synth = sme.synth if update else result[1]
        synth = synth[segments]
        synth = synth[mask] if mask is not None else synth

        if sme.telluric is not None:
            tell = sme.telluric[segments]
            tell = tell[mask] if mask is not None else tell
            synth = synth * tell

        # TODO: update based on lineranges
        uncs_linelist = 0

        resid = (synth - spec) / (uncs + uncs_linelist)
        resid = resid.ravel()
        resid = np.nan_to_num(resid, copy=False)

        # Update progress bars
        # if isJacobian:
        #     self.progressbar_jacobian.update(1)
        # else:
        #     self.progressbar.total += 1
        #     self.progressbar.update(1)

        if not isJacobian:
            # Save result for jacobian
            self._latest_residual = resid
            self.iteration += 1
            logger.debug("%s", {n: v for n, v in zip(self.parameter_names, param)})
            # Store progress (async)

        # Also save intermediary results, because we can
        if save:
            self.backup(sme)

        return resid

    def __jacobian(self, param, *args, bounds=None, segments="all", **_):
        """
        Approximate the jacobian numerically
        The calculation is the same as "3-point"
        but we can tell residuals that we are within a jacobian
        """
        # self.progressbar_jacobian.reset()

        # Here we replace the scipy version of approx_derivative with our own
        # The only difference being that we use Multiprocessing for the jacobian
        g = approx_derivative(
            self.__residuals,
            param,
            method="2-point",
            # This feels pretty bad, passing the latest synthetic spectrum
            # by reference as a parameter of the residuals function object
            f0=self._latest_residual,
            bounds=bounds,
            args=args,
            kwargs={"isJacobian": True, "segments": segments},
        )

        if not np.all(np.isfinite(g)):
            g[~np.isfinite(g)] = 0
            logger.warning(
                "Some derivatives are non-finite, setting them to zero. "
                "Final uncertainties will be inaccurate. "
                "You might be running into the boundary of the grid"
            )

        self._last_jac = np.copy(g)

        return g

    def get_bounds(self, sme):
        """
        Create Bounds based on atmosphere grid and general rules

        Note that bounds define by definition a cube in the parameter space,
        but the grid might not be a cube. I.e. Not all combinations of teff, logg, monh are valid
        This method will choose the outerbounds of that space as the boundary, which means that
        we can still run into problems when interpolating the atmospheres

        Parameters
        ----------
        param_names : array(str)
            names of the parameters to vary
        sme : SME_Structure
            sme structure to get bounds for

        Raises
        ------
        IOError
            If the atmosphere file can't be read, allowed types are IDL savefiles (.sav), and .krz files

        Returns
        -------
        bounds : dict
            Bounds for the given parameters
        """

        bounds = {}

        # Create bounds based on atmosphere grid
        if (
            "teff" in self.parameter_names
            or "logg" in self.parameter_names
            or "monh" in self.parameter_names
        ):
            if sme.atmo.method == "grid":
                atmo_source = sme.atmo.source
                _, ext = splitext(atmo_source)
                atmo_file = self.lfs_atmo.get(atmo_source)

                if ext == ".sav":
                    atmo_grid = SavFile(
                        atmo_file, source=atmo_source, lfs=self.lfs_atmo
                    )

                    teff = np.unique(atmo_grid.teff)
                    teff = np.min(teff), np.max(teff)
                    bounds["teff"] = teff

                    logg = np.unique(atmo_grid.logg)
                    logg = np.min(logg), np.max(logg) * 1.5
                    bounds["logg"] = logg

                    monh = np.unique(atmo_grid.monh)
                    monh = np.min(monh), np.max(monh) * 1.5
                    bounds["monh"] = monh
                elif ext == ".krz":
                    # krz atmospheres are fixed to one parameter set
                    # allow just "small" area around that
                    atmo = KrzFile(atmo_file, source=atmo_source)
                    bounds["teff"] = atmo.teff - 500, atmo.teff + 500
                    bounds["logg"] = atmo.logg - 1, atmo.logg + 1
                    bounds["monh"] = atmo.monh - 1, atmo.monh + 1
                else:
                    raise IOError(f"File extension {ext} not recognized")
            if sme.atmo.method == "embedded":
                atmo = sme.atmo
                bounds["teff"] = atmo.teff - 500, atmo.teff + 500
                bounds["logg"] = atmo.logg - 1, atmo.logg + 1
                bounds["monh"] = atmo.monh - 1, atmo.monh + 1
        # Add generic bounds
        bounds.update({"vmic": [0, clight], "vmac": [0, clight], "vsini": [0, clight]})
        # bounds.update({"abund %s" % el: [-10, 11] for el in abund_elem})

        result = np.array([[-np.inf, np.inf]] * self.nparam)
        solar = Abund.solar()
        for i, name in enumerate(self.parameter_names):
            if name[:5].lower() == "abund":
                element = name[5:].strip().capitalize()
                if element in sme.nlte.elements:
                    fname = sme.nlte.grids[element]
                    fname = self.lfs_nlte.get(fname)
                    grid = DirectAccessFile(fname)
                    available = grid["abund"]
                    xmin, xmax = available.min(), available.max()
                    xmin += solar[element]
                    xmax += solar[element]
                    if xmin == xmax:
                        xmin -= 1
                        xmax += 1
                    result[i] = [xmin, xmax]
                else:
                    result[i] = [-10, 11]
            elif name[:8].lower() == "linelist":
                pass
            else:
                result[i] = bounds[name]

        result = result.T

        if len(result) > 0:
            return result
        else:
            return [-np.inf, np.inf]

    def get_scale(self):
        """
        Returns scales for each parameter so that values are on order ~1

        Parameters
        ----------
        param_names : list(str)
            names of the parameters

        Returns
        -------
        scales : list(float)
            scales of the parameters in the same order as input array
        """

        # The only parameter we want to scale right now is temperature,
        # as it is orders of magnitude larger than all others
        scales = {"teff": 1000}
        scales = [
            scales[name] if name in scales.keys() else 1
            for name in self.parameter_names
        ]
        return scales

    def get_default_values(self, sme):
        """ Default parameter values for each name """
        d = {"teff": 5778, "logg": 4.4, "monh": 0, "vmac": 1, "vmic": 1}
        d.update({f"{el} abund": v for el, v in Abund.solar()().items()})

        def default(name):
            logger.info("No value for %s set, using default value %s", name, d[name])
            return d[name]

        values = [
            sme[s] if sme[s] is not None else default(s) for s in self.parameter_names
        ]
        return np.array(values)

    def estimate_uncertainties(self, unc, resid, deriv):
        """
        Estimate the uncertainties by fitting the cumulative distribution of
        derivative / uncertainties vs. residual / derivative
        with the generalized normal distribution and use the 68% percentile
        as the 1 sigma approximation for a normally distributed variable

        Parameters
        ----------
        unc : array of shape (n,)
            uncertainties
        resid : array of shape (n,)
            residuals of the least squares fit
        deriv : array of shape (n, p)
            derivatives (jacobian) of the least squares fit for each parameter

        Returns
        -------
        freep_unc : array of shape (p,)
            uncertainties for each free paramater, in the same order as self.parameter_names
        """

        freep_name = self.parameter_names
        nparameters = len(freep_name)
        freep_unc = np.zeros(nparameters)

        # Cumulative distribution function of the normal distribution
        # cdf = lambda x, mu, sig: 0.5 * (1 + erf((x - mu) / (np.sqrt(2) * sig)))
        # std = lambda mu, sig: sig

        def cdf(x, mu, alpha):
            """
            Cumulative distribution function of the generalized normal distribution
            the factor sqrt(2) is a conversion between generalized and regular normal distribution
            """
            # return gennorm.cdf(x, beta, loc=mu, scale=alpha * np.sqrt(2))
            return norm.cdf(x, loc=mu, scale=alpha)

        def std(mu, alpha):
            """ 1 sigma (68.27 %) quantile, assuming symmetric distribution """
            # interval = gennorm.interval(0.6827, beta, loc=mu, scale=alpha * np.sqrt(2))
            interval = norm.interval(0.6827, loc=mu, scale=alpha)
            sigma = (interval[1] - interval[0]) / 2
            return sigma

        for i, pname in enumerate(freep_name):
            pder = deriv[:, i]
            idx = pder != 0
<<<<<<< HEAD
            # idx &= np.abs(resid) < 5 * unc
=======
            # idx &= np.abs(resid) < 5 * unc / unc_median
>>>>>>> d0026b70

            med = np.median(np.abs(pder))
            mad = np.median(np.abs(np.abs(pder) - med))
            idx &= np.abs(pder) < med + 20 * mad

            if np.count_nonzero(idx) <= 5:
                logger.warning(
                    "Not enough data points with a suitable derivative to determine the uncertainties of %s",
                    freep_name[i],
                )
                continue
            # Sort pixels according to the change of the i
            # parameter needed to match the observations
            idx_sort = np.argsort(resid[idx] / pder[idx])
            ch_x = resid[idx][idx_sort] / pder[idx][idx_sort]
            # Weights of the individual pixels also sorted
            ch_y = np.abs(pder[idx][idx_sort]) / unc[idx][idx_sort]
            # Cumulative weights
            ch_y = np.cumsum(ch_y)
            # Normalized cumulative weights
            ch_y /= ch_y[-1]

            hmed = np.interp(0.5, ch_y, ch_x)
            interval = np.interp([0.16, 0.84], ch_y, ch_x)
            sigma_estimate = (interval[1] - interval[0]) / 2

            # # Fit the distribution
            # try:
            #     sopt, _ = curve_fit(cdf, ch_x, ch_y)
            # except RuntimeError:
            #     # Fit failed, use dogbox instead
            #     try:
            #         sopt, _ = curve_fit(cdf, ch_x, ch_y, method="dogbox")
            #     except RuntimeError:
            #         sopt = [0, 0, 0]

            # hmed = sopt[0]
            # sigma_estimate = std(*sopt)
            freep_unc[i] = sigma_estimate

            # # Debug plots
            # import matplotlib.pyplot as plt

            # # Plot 1 (cumulative distribution)
            # r = (sopt[0] - 20 * sopt[1], sopt[0] + 20 * sopt[1])
            # x = np.linspace(ch_x.min(), ch_x.max(), ch_x.size * 10)
            # plt.plot(ch_x, ch_y, "+", label="measured")
            # plt.plot(x, cdf(x, *sopt), label="fit")
            # plt.xlabel(freep_name[i])
            # plt.ylabel("cumulative probability")
            # plt.show()
            # # Plot 2 (density distribution)
            # x = np.linspace(r[0], r[-1], ch_x.size * 10)
            # plt.hist(
            #     ch_x,
            #     bins="auto",
            #     density=True,
            #     histtype="step",
            #     range=r,
            #     label="measured",
            # )
            # plt.plot(x, norm.pdf(x, loc=sopt[0], scale=sopt[1]), label="fit")
            # plt.xlabel(freep_name[i])
            # plt.ylabel("probability")
            # plt.xlim(r)
            # plt.show()

            logger.debug(f"{pname}: {hmed}, {sigma_estimate}")

        return freep_unc

    def update_fitresults(self, sme, result, segments):
        # Update SME structure
        sme.fitresults.clear()

        popt = result.x
        sme.fitresults.values = popt
        sme.fitresults.parameters = self.parameter_names

        # Determine the covariance
        # hessian == fisher information matrix
        fisher = result.jac.T.dot(result.jac)
        covar = np.linalg.pinv(fisher)
        sig = np.sqrt(covar.diagonal())

        # Update fitresults
        sme.fitresults.covariance = covar
        sme.fitresults.gradient = result.grad
        sme.fitresults.derivative = result.jac
        sme.fitresults.residuals = result.fun
        sme.fitresults.chisq = (
            result.cost * 2 / (sme.spec.size - len(self.parameter_names))
        )

        sme.fitresults.fit_uncertainties = [np.nan for _ in self.parameter_names]
        for i in range(len(self.parameter_names)):
            # Errors based on covariance matrix
            sme.fitresults.fit_uncertainties[i] = sig[i]

        mask = sme.mask_good[segments]
        unc = sme.uncs[segments][mask]
        unc = np.concatenate(unc)
        sme.fitresults.uncertainties = self.estimate_uncertainties(
            unc, result.fun, result.jac
        )

        return sme

    def sanitize_parameter_names(self, sme, param_names):
        # Sanitize parameter names
        param_names = [p.casefold() for p in param_names]
        param_names = [p.capitalize() if p[:5] == "abund" else p for p in param_names]

        param_names = [p if p != "grav" else "logg" for p in param_names]
        param_names = [p if p != "feh" else "monh" for p in param_names]

        # Parameters are unique
        # But keep the order the same
        param_names, index = np.unique(param_names, return_index=True)
        param_names = param_names[np.argsort(index)]
        param_names = list(param_names)

        if "vrad" in param_names:
            param_names.remove("vrad")
            if sme.vrad_flag in ["fix", "none"]:
                sme.vrad_flag = "whole"
                logger.info(
                    "Removed fit parameter 'vrad', instead set radial velocity flag to %s",
                    sme.vrad_flag,
                )

        if "cont" in param_names:
            param_names.remove("cont")
            if sme.cscale_flag in ["fix", "none"]:
                sme.cscale_flag = "linear"
                logger.info(
                    "Removed fit parameter 'cont', instead set continuum flag to %s",
                    sme.cscale_flag,
                )
        return param_names

    def solve(self, sme, param_names=None, segments="all", bounds=None):
        """
        Find the least squares fit parameters to an observed spectrum

        NOTE: intermediary results will be saved in filename ("sme.npy")

        Parameters
        ----------
        sme : SME_Struct
            sme struct containing all input (and output) parameters
        param_names : list, optional
            the names of the parameters to fit (default: ["teff", "logg", "monh"])
        filename : str, optional
            the sme structure will be saved to this file, use None to suppress this behaviour (default: "sme.npy")

        Returns
        -------
        sme : SME_Struct
            same sme structure with fit results in sme.fitresults, and best fit spectrum in sme.smod
        """

        assert "wave" in sme, "SME Structure has no wavelength"
        assert "spec" in sme, "SME Structure has no observation"

        if self.restore and self.filename is not None:
            fname = self.filename.rsplit(".", 1)[0]
            fname = f"{fname}_iter.json"
            try:
                with open(fname) as f:
                    data = json.load(f)
                for fp in param_names:
                    sme[fp] = data[fp]
                logger.warning(f"Restoring existing backup data from {fname}")
            except:
                pass

        if "uncs" not in sme:
            sme.uncs = np.ones(sme.spec.size)
            logger.warning("SME Structure has no uncertainties, using all ones instead")
        if "mask" not in sme:
            sme.mask = np.full(sme.wave.size, sme.mask_values["line"])

        segments = Synthesizer.check_segments(sme, segments)

        # Clean parameter values
        if param_names is None:
            param_names = sme.fitparameters
        if param_names is None or len(param_names) == 0:
            logger.warning(
                "No Fit Parameters have been set. Using ('teff', 'logg', 'monh') instead."
            )
            param_names = ("teff", "logg", "monh")
        self.parameter_names = self.sanitize_parameter_names(sme, param_names)

        self.update_linelist = False
        for name in self.parameter_names:
            if name[:8] == "linelist":
                self.update_linelist = True
                break

        # Create appropiate bounds
        if bounds is None:
            bounds = self.get_bounds(sme)
        scales = self.get_scale()
        # Starting values
        p0 = self.get_default_values(sme)
        if np.any((p0 < bounds[0]) | (p0 > bounds[1])):
            logger.warning(
                "Initial values are incompatible with the bounds, clipping initial values"
            )
            p0 = np.clip(p0, bounds[0], bounds[1])
        # Restore backup
        if self.restore:
            sme = self.restore_func(sme)

        # Get constant data from sme structure
        sme.mask[segments][sme.uncs[segments] == 0] = sme.mask_values["bad"]
        mask = sme.mask_good[segments]
        spec = sme.spec[segments][mask]
        uncs = sme.uncs[segments][mask]

        # Divide the uncertainties by the spectrum, to improve the fit in the continuum
        # Just as in IDL SME, this increases the relative error for points inside lines
        uncs /= spec

        logger.info("Fitting Spectrum with Parameters: %s", ",".join(param_names))
        logger.debug("Initial values: %s", p0)
        logger.debug("Bounds: %s", bounds)

        if (
            sme.wran.min() * (1 - 100 / 3e5) > sme.linelist.wlcent.min()
            or sme.wran.max() * (1 + 100 / 3e5) < sme.linelist.wlcent.max()
        ):
            logger.warning(
                "The linelist extends far beyond the requested wavelength range."
                " This will slow down the calculation, consider using only relevant lines"
            )
            logger.warning(
                f"Wavelength range: {sme.wran.min()} - {sme.wran.max()} Å"
                f" ; Linelist range: {sme.linelist.wlcent.min()} - {sme.linelist.wlcent.max()} Å"
            )

        # Setup LineList only once
        dll = self.synthesizer.get_dll()
        dll.SetLibraryPath()
        dll.InputLineList(sme.linelist)

        # Do the heavy lifting
        if self.nparam > 0:
            # self.progressbar = tqdm(desc="Iteration", total=0)
            # self.progressbar_jacobian = tqdm(desc="Jacobian", total=len(p0))
            with print_to_log():
                res = least_squares(
                    self.__residuals,
                    x0=p0,
                    jac=self.__jacobian,
                    bounds=bounds,
                    x_scale="jac",
                    loss="soft_l1",
                    method="trf",
                    verbose=2,
                    max_nfev=sme.fitresults.maxiter,
                    args=(sme, spec, uncs, mask),
                    kwargs={"bounds": bounds, "segments": segments},
                )
            # self.progressbar.close()
            # self.progressbar_jacobian.close()
            # The returned jacobian is "scaled for robust loss function"
            res.jac = self._last_jac
            for i, name in enumerate(self.parameter_names):
                sme[name] = res.x[i]
            sme = self.update_fitresults(sme, res, segments)
            logger.debug("Reduced chi square: %.3f", sme.fitresults.chisq)
            for name, value, unc in zip(
                self.parameter_names, res.x, sme.fitresults.uncertainties
            ):
                logger.info("%s\t%.5f +- %.5g", name.ljust(10), value, unc)
            logger.info("%s\t%s +- %s", "v_rad".ljust(10), sme.vrad, sme.vrad_unc)
        elif len(param_names) > 0:
            # This happens when vrad and/or cscale are given as parameters but nothing else
            # We could try to reuse the already calculated synthetic spectrum (if it already exists)
            # However it is much lower resolution then the newly synthethized one (usually)
            # Therefore the radial velocity wont be as good as when redoing the whole thing
            sme = self.synthesizer.synthesize_spectrum(sme, segments)
        else:
            raise ValueError("No fit parameters given")

        if self.filename is not None:
            sme.save(self.filename)

        return sme


def solve(
    sme, param_names=None, segments="all", filename=None, restore=False, **kwargs
):
    solver = SME_Solver(filename=filename, restore=restore)
    return solver.solve(sme, param_names, segments, **kwargs)<|MERGE_RESOLUTION|>--- conflicted
+++ resolved
@@ -415,11 +415,7 @@
         for i, pname in enumerate(freep_name):
             pder = deriv[:, i]
             idx = pder != 0
-<<<<<<< HEAD
-            # idx &= np.abs(resid) < 5 * unc
-=======
             # idx &= np.abs(resid) < 5 * unc / unc_median
->>>>>>> d0026b70
 
             med = np.median(np.abs(pder))
             mad = np.median(np.abs(np.abs(pder) - med))
