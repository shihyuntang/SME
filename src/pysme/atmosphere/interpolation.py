--- conflicted
+++ resolved
@@ -764,13 +764,8 @@
             - logg_sun
             - 2 * np.log10(R_sun / atmo_grid[icor].radius)
         )
-<<<<<<< HEAD
-        logmass = np.mean(mass_cor)
-        radius = R_sun * 10 ** ((logg_sun - logg + logmass) * 0.5)
-=======
         mass = np.mean(mass_cor)
         radius = R_sun * 10 ** ((logg_sun - logg + mass) * 0.5)
->>>>>>> 0d6fcab1
         krz.radius = radius
         geom = "SPH"
     else:
